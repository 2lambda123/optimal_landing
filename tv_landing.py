--- conflicted
+++ resolved
@@ -333,113 +333,6 @@
         return s
 
 if __name__ == "__main__":
-<<<<<<< HEAD
-	from PyGMO import *
-	from random import random
-	algo = algorithm.snopt(200, opt_tol=1e-5, feas_tol=1e-5)
-	#algo = algorithm.scipy_slsqp(max_iter = 1000,acc = 1E-8,epsilon = 1.49e-08, screen_output = True)
-	algo.screen_output = False
-
-	x0b = [-1, 1]
-	y0b =  [500, 2000]
-	vx0b = [-1, 1]
-	vy0b = [5, -40]
-	m0b =  [8000, 12000]
-
-	# Thrust vectoring I.C.
-	x0 = random() * (x0b[1] - x0b[0]) + x0b[0]
-	y0 = random() * (y0b[1] - y0b[0]) + y0b[0]
-	vx0 = random() * (vx0b[1] - vx0b[0]) + vx0b[0]
-	vy0 = random() * (vy0b[1] - vy0b[0]) + vy0b[0]
-	m0 = random() * (m0b[1] - m0b[0]) + m0b[0]
-	theta0 = 0.
-	omega0 = 0.
-
-	state0 = [x0, y0, vx0, vy0, theta0, omega0, m0]
-
-	#state0 = [-0.9041722360456252, 902.0643120278692, -0.5324080623493679, -37.30312816291875, 0.0, 0.0, 9267.289288062231]
-	#x = (-0.0012656071950272502, 0.001687429072230602, -0.0039937730242, -0.010390431102788651, -0.0013309584439359463, -0.0015832737562745524, 0.015596775327686337, 3.937814293597751)
-
-
-	prob = tv_landing(state0 = state0, pinpoint=True, homotopy=0.)
-	
-	print("IC: {}".format(state0))
-	
-	# Attempting to solve the QC problem
-	n_attempts = 1
-	for i in range(1, n_attempts + 1):
-		# Start with attempts
-		print("Attempt # {}".format(i), end="")
-		pop = population(prob)
-		pop.push_back([0,0,0,-0.015,0,0,0,5])
-		#pop.push_back(x0)
-		pop = algo.evolve(pop)
-
-		# Log constraints and chormosome
-		print("\nc: ",end="")
-		print(["{0:.2g}".format(it) for it in pop[0].cur_c])
-
-		print("x: ",end="")
-		print(["{0:.2g}".format(it) for it in pop[0].cur_x])
-
-		# If succesfull proceed
-		if (prob.feasibility_x(pop[0].cur_x)):
-			break
-
-	if not prob.feasibility_x(pop[0].cur_x):
-		print("No QC solution! Ending here :(")
-		sys.exit(0)
-	else: 
-		print("Found QC solution!! Starting Homotopy")
-		x = pop[0].cur_x
-		print("state0 = {}".format(state0))
-		print("x = {}".format(x))
-	
-	#sys.exit(0)
-
-	# We proceed to solve by homotopy the mass optimal control
-	# Minimum and maximum step for the continuation
-	h_min = 1e-4
-	h_max = 0.2
-	# Starting step
-	h = 0.2
-
-	trial_alpha = h
-	alpha = 0
-	x = pop[0].cur_x
-
-	algo = algorithm.scipy_slsqp(max_iter = 40,acc = 1E-8,epsilon = 1.49e-08, screen_output = True)
-	algo.screen_output = False
-	while True:
-		if trial_alpha > 1:
-			trial_alpha = 1.
-		print("{0:.5g}, \t {1:.5g} \t".format(alpha, trial_alpha), end="")
-		print("({0:.5g})\t".format(h), end="")
-		prob = tv_landing(state0 = state0, pinpoint=True, homotopy=trial_alpha)
-
-		pop = population(prob)
-		pop.push_back(x)
-		pop = algo.evolve(pop)
-
-		if (prob.feasibility_x(pop[0].cur_x)):
-			x = pop[0].cur_x
-			if trial_alpha == 1:
-				print(" Success")
-				break
-			print(" Success")
-			h = h * 2.
-			h = min(h, h_max)
-			alpha = trial_alpha
-			trial_alpha = trial_alpha + h
-		else:
-			print(" - Failed, ", end="")
-			print("norm c: {0:.4g}".format(norm(pop[0].cur_c)))
-			h = h * 0.5
-			if h < h_min:
-				print("\nContinuation step too small aborting :(")
-				sys.exit(0)
-			trial_alpha = alpha + h
-=======
     from PyGMO import *
     from random import random
     algo = algorithm.snopt(200, opt_tol=1e-5, feas_tol=1e-5)
@@ -542,4 +435,3 @@
                 print("\nContinuation step too small aborting :(")
                 sys.exit(0)
             trial_alpha = alpha + h
->>>>>>> e6249138
